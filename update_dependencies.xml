<project name="Update Dependencies" default="update" xmlns:if="ant:if" xmlns:unless="ant:unless">
    <property name="ideaVersion" value="141.2735.5"/>
    <!--
    <property name="automerge_dummy" value="This property is used to trick git merge. Do not delete empty lines around."/>
    <property name="ideaVersion" value="143.1015.7"/>

<<<<<<< HEAD
    -->
    <property name="kotlin.bootstrap.branch" value="beta4"/>
    <property name="kotlin.bootstrap.branch.locator" value=",branch:beta4"/>
=======

    <property name="kotlin.bootstrap.branch" value="beta5"/>
    <property name="kotlin.bootstrap.branch.locator" value=",branch:beta5"/>
>>>>>>> 7ffda5d9
    <property name="kotlin.bootstrap.locator" value="buildType:bt345,tag:pre_release,status:SUCCESS${kotlin.bootstrap.branch.locator}"/>
    <property name="kotlin.bootstrap.locator.force" value="true"/>

    <property name="markdown.locator" value="buildType:IntelliJMarkdownParser_Build,status:SUCCESS,tag:forKotlin"/>

    <property name="bootstrap.build.no.tests" value="false"/>

    <!-- Uncomment to enable force version increment in branch. Set override.version.disabled to temporary disable feature without commits -->
    <!--<property name="override.version.url" value="https://teamcity.jetbrains.com/guestAuth/app/rest/builds/?locator=buildType:bt345,status:SUCCESS,count:1${kotlin.bootstrap.branch.locator}"/>-->
    <!--<property name="override.version.disabled" value="true"/>-->

    <condition property="isWindows">
        <os family="windows"/>
    </condition>

    <condition property="isMac">
        <os family="mac"/>
    </condition>

    <condition property="isLinux">
        <and>
            <os family="unix"/>
            <not>
                <os family="mac"/>
            </not>
        </and>
    </condition>

    <condition property="kotlinc.executable.path" value="kotlinc.bat" else="kotlinc">
        <os family="windows"/>
    </condition>

    <property name="idea.dir" value="ideaSDK"/>
    <property name="idea.sdk.fetch.needed" value="true"/>

    <property name="dependencies.info.file" value="dependencies/dependencies.properties"/>

    <property name="gradle.libs.repo" value="http://repo.gradle.org/gradle/libs-releases-local"/>

    <property name="native-platform-lib-version" value="0.10"/>

    <property file="${dependencies.info.file}" prefix="dependencies.info.prev"/>

    <target name="update" depends="fetch-third-party,fetch-annotations" description="Update dependencies">
        <execute_update_with_idea_maven_artifacts
            base.url="https://www.jetbrains.com/intellij-repository/releases/com/jetbrains/intellij/idea"
            idea.maven.version="${ideaVersion}"/>
    </target>

    <target name="jb_update" depends="fetch-third-party,fetch-annotations" description="Update dependencies for JB local network">
        <execute_update_with_idea_maven_artifacts
            base.url="http://jetbrains-com-mirror.labs.intellij.net/intellij-repository/releases/com/jetbrains/intellij/idea"
            idea.maven.version="${ideaVersion}"/>
    </target>

    <target name="update_continuous_br141" depends="fetch-third-party,fetch-annotations">
        <execute_update_with_idea_maven_artifacts
            base.url="https://www.jetbrains.com/intellij-repository/snapshots/com/jetbrains/intellij/idea"
            idea.maven.version="141-SNAPSHOT"/>
    </target>

    <target name="update_continuous_br143" depends="fetch-third-party,fetch-annotations">
        <execute_update_with_idea_maven_artifacts
            base.url="https://www.jetbrains.com/intellij-repository/snapshots/com/jetbrains/intellij/idea"
            idea.maven.version="143-SNAPSHOT"/>
    </target>

    <target name="update_continuous_br144" depends="fetch-third-party,fetch-annotations">
        <execute_update_with_idea_maven_artifacts
            base.url="https://www.jetbrains.com/intellij-repository/snapshots/com/jetbrains/intellij/idea"
            idea.maven.version="144-SNAPSHOT"/>
    </target>

    <macrodef name="get-maven-library">
        <attribute name="prefix"/>
        <attribute name="lib"/>
        <attribute name="version"/>
        <attribute name="bin" default="true"/>
        <attribute name="src" default="true"/>
        <attribute name="server" default="http://repository.jetbrains.com/remote-repos"/>
        <attribute name="jar.name.base" default="@{lib}-@{version}"/>
        <attribute name="target.jar.name.base" default="@{jar.name.base}"/>
        <attribute name="path" default="@{prefix}/@{lib}/@{version}/@{jar.name.base}"/>
        <attribute name="download" default="dependencies/download"/>
        <attribute name="dependencies" default="dependencies"/>
        <sequential>
            <sequential if:true="@{bin}">
                <get src="@{server}/@{path}.jar" dest="@{download}/@{jar.name.base}.jar" usetimestamp="true"/>
                <copy file="@{download}/@{jar.name.base}.jar" tofile="@{dependencies}/@{target.jar.name.base}.jar" overwrite="true"/>
            </sequential>

            <sequential if:true="@{src}">
                <get src="@{server}/@{path}-sources.jar" dest="@{download}/@{jar.name.base}-sources.jar" usetimestamp="true"/>
                <copy file="@{download}/@{jar.name.base}-sources.jar" tofile="@{dependencies}/@{target.jar.name.base}-sources.jar"
                      overwrite="true"/>
            </sequential>
        </sequential>
    </macrodef>

    <macrodef name="get-ant-library">
        <attribute name="version"/>
        <attribute name="folderName"/>
        <sequential>
            <!-- todo: temporary hack for unavailable archive.apache.org -->
            <get src="https://bintray.com/artifact/download/kotlin/AntForKotlin/apache-ant-@{version}-bin.tar.gz"
                 dest="dependencies/download/apache-ant-@{version}-bin.tar.gz" usetimestamp="true"/>

            <get src="https://bintray.com/artifact/download/kotlin/AntForKotlin/apache-ant-@{version}-src.zip"
                 dest="dependencies/apache-ant-@{version}-src.zip" usetimestamp="true"/>

            <delete dir="dependencies/@{folderName}" failonerror="false"/>
            <untar src="dependencies/download/apache-ant-@{version}-bin.tar.gz" dest="dependencies" compression="gzip"/>
            <move file="dependencies/apache-ant-@{version}" tofile="dependencies/@{folderName}"/>
        </sequential>
    </macrodef>
   
    <target name="make-native-platform-uberjar">
        <property name="dependencies" value="dependencies"/>
        <property name="download" value="${dependencies}/download"/>
        <property name="server" value="${gradle.libs.repo}"/>
        <property name="version" value="${native-platform-lib-version}"/>
        <property name="common.name" value="native-platform"/>
        <property name="common.prefix" value="${server}/net/rubygrapefruit/${common.name}"/>
        
        <macrodef name="get-lib">
            <attribute name="suffix"/>
            <sequential>
                <get src="${common.prefix}@{suffix}/${version}/${common.name}@{suffix}-${version}.jar" dest="${download}/${common.name}@{suffix}.jar" usetimestamp="true"/>
            </sequential>
        </macrodef>

        <mkdir dir="${dependencies}"/>
        <mkdir dir="${download}"/>
        
        <get-lib suffix=""/>
        <get-lib suffix="-windows-amd64"/>
        <get-lib suffix="-windows-i386"/>
        <get-lib suffix="-osx-amd64"/>
        <get-lib suffix="-osx-i386"/>
        <get-lib suffix="-linux-amd64"/>
        <get-lib suffix="-linux-i386"/>
        <get-lib suffix="-freebsd-amd64"/>
        <get-lib suffix="-freebsd-i386"/>

        <jar destfile="${dependencies}/${common.name}-uberjar.jar">
            <zipfileset src="${download}/${common.name}.jar" includes="**" />
            <zipfileset src="${download}/${common.name}-windows-amd64.jar" includes="**" />
            <zipfileset src="${download}/${common.name}-windows-i386.jar" includes="**" />
            <zipfileset src="${download}/${common.name}-osx-amd64.jar" includes="**" />
            <zipfileset src="${download}/${common.name}-osx-i386.jar" includes="**" />
            <zipfileset src="${download}/${common.name}-linux-amd64.jar" includes="**" />
            <zipfileset src="${download}/${common.name}-linux-i386.jar" includes="**" />
            <zipfileset src="${download}/${common.name}-freebsd-amd64.jar" includes="**" />
            <zipfileset src="${download}/${common.name}-freebsd-i386.jar" includes="**" />
        </jar>
        
    </target>
    
    <target name="fetch-third-party" depends="make-native-platform-uberjar">
        <mkdir dir="dependencies"/>
        <mkdir dir="dependencies/download"/>

        <!-- ProGuard -->
        <get-maven-library prefix="net/sf/proguard" lib="proguard-base" version="5.1" target.jar.name.base="proguard" src="false"/>
        <get-maven-library prefix="net/sf/proguard" lib="proguard-anttask" version="5.1" target.jar.name.base="proguard-anttask" src="false"/>

        <!-- JarJar -->
        <get src="http://jarjar.googlecode.com/files/jarjar-1.4.jar" dest="dependencies/download/jarjar-1.4.jar" usetimestamp="true"/>
        <copy file="dependencies/download/jarjar-1.4.jar" tofile="dependencies/jarjar.jar" overwrite="true"/>

        <!-- ant 1.8.2 -->
        <get-ant-library version="1.8.2" folderName="ant-1.8"/>

        <!-- dx.jar -->
        <property name="android-build-tools.zip" value="build-tools_r21.1.1-linux.zip"/>
        <get
            src="https://dl-ssl.google.com/android/repository/${android-build-tools.zip}"
            dest="dependencies/download/${android-build-tools.zip}"
            usetimestamp="true"/>
        <unzip src="dependencies/download/${android-build-tools.zip}" dest="dependencies"/>

        <property name="android-sources.tgz" value="dx.tar.gz"/>
        <get
            src="https://android.googlesource.com/platform/dalvik/+archive/android-5.0.0_r2/${android-sources.tgz}"
            dest="dependencies/download/${android-sources.tgz}"
            usetimestamp="true"/>
        <delete dir="dependencies/dx-src" failonerror="false"/>
        <untar src="dependencies/download/${android-sources.tgz}" dest="dependencies/dx-src" compression="gzip"/>

        <!-- jflex 1.4 -->
        <mkdir dir="dependencies/jflex"/>
        <get src="https://raw.github.com/JetBrains/intellij-community/master/tools/lexer/jflex-1.4/lib/JFlex.jar"
             dest="dependencies/jflex/JFlex.jar" usetimestamp="true"/>
        <get src="https://raw.github.com/JetBrains/intellij-community/master/tools/lexer/idea-flex.skeleton"
             dest="dependencies/jflex/idea-flex.skeleton" usetimestamp="true"/>

        <!-- jline -->
        <get-maven-library prefix="jline" lib="jline" version="2.12.1" target.jar.name.base="jline"/>

        <!-- jansi -->
        <get-maven-library prefix="org/fusesource/jansi" lib="jansi" version="1.11" target.jar.name.base="jansi"/>

        <!-- Guava 17 sources-->
        <get-maven-library prefix="com/google/guava" lib="guava" version="17.0" bin="false"/>

        <!-- ASM -->
        <get src="https://raw.github.com/JetBrains/intellij-community/master/lib/src/asm5-src.zip"
             dest="dependencies/asm5-src.zip"/>
        <!-- <get-asm-sources-and-rename-packages asm.version="5.0.1"/> -->

        <!-- Junit Sources -->
        <get-maven-library prefix="junit" lib="junit" version="4.12" bin="false"/>
        <get-maven-library prefix="org/hamcrest" lib="hamcrest-core" version="1.3" bin="false"/>

        <!-- Protocol Buffers -->
        <get-maven-library prefix="com/google/protobuf" lib="protobuf-java" version="2.5.0" bin="false"/>

        <!-- Android SDK platform -->
        <get_android_sdk version.full="21_r01" version.number="21" version.buildtools="21.1.1"/>

        <!-- CLI Parser -->
        <get-maven-library prefix="com/github/spullara/cli-parser" lib="cli-parser" version="1.1.1"/>

        <!-- Rhino -->
        <get-maven-library prefix="org/mozilla" lib="rhino" version="1.7.6"/>

        <!-- Closure Compiler -->
        <!-- A download url taken from http://code.google.com/p/closure-compiler/wiki/BinaryDownloads -->
        <get src="http://dl.google.com/closure-compiler/compiler-20131014.zip"
             dest="dependencies/download/closure-compiler.zip" usetimestamp="true"/>

        <delete file="dependencies/closure-compiler.jar" failonerror="false"/>
        <unzip src="dependencies/download/closure-compiler.zip" dest="dependencies">
            <patternset>
                <include name="compiler.jar"/>
            </patternset>
            <mapper type="merge" to="closure-compiler.jar"/>
        </unzip>

        <delete file="dependencies/android.jar" failonerror="false"/>
        <get src="http://dl-ssl.google.com/android/repository/android-19_r02.zip"
             dest="dependencies/download/android-sdk.zip" usetimestamp="true"/>
        <unzip src="dependencies/download/android-sdk.zip" dest="dependencies">
            <patternset>
                <include name="**/android.jar"/>
            </patternset>
            <mapper type="flatten"/>
        </unzip>

        <local name="download.bootstrap.compiler"/>
        <condition property="download.bootstrap.compiler">
            <or>
                <not>
                    <isset property="teamcity.version"/>
                </not>
                <and>
                    <istrue value="${kotlin.bootstrap.locator.force}"/>
                    <istrue value="${bootstrap.build.no.tests}"/>
                </and>
            </or>
        </condition>

        <sequential if:set="download.bootstrap.compiler">
            <!-- Download bootstrap compiler for local build -->
            <download_teamcity_artifact
                teamcity.server.url="https://teamcity.jetbrains.com"
                build.locator.request="${kotlin.bootstrap.locator}"
                artifact.path="kotlin-plugin-{build.number}.zip"
                dest="dependencies/download/bootstrap-compiler.zip"
                build.number.pattern="[\w-+\.]+"
                usetimestamp="true"/>

            <delete dir="dependencies/bootstrap-compiler" failonerror="false"/>
            <unzip src="dependencies/download/bootstrap-compiler.zip" dest="dependencies/bootstrap-compiler"/>
        </sequential>

        <sequential unless:set="download.bootstrap.compiler">
            <available file="dependencies/bootstrap-compiler/Kotlin" property="have.bootstrap.compiler"/>
            <fail message="Bootstrap compiler is expected to be downloaded to 'dependencies/bootstrap-compiler' by TeamCity" unless:set="have.bootstrap.compiler"/>
            <echo message="Bootstrap compiler found in 'dependencies/bootstrap-compiler'" if:set="have.bootstrap.compiler"/>

        </sequential>

        <local name="bootstrap.need.chmod"/>
        <condition property="bootstrap.need.chmod">
            <or>
                <isset property="isMac" />
                <isset property="isLinux" />
            </or>
        </condition>

        <!-- Java can't manipulate permissions -->
        <exec executable="find" if:set="bootstrap.need.chmod">
            <arg value="dependencies/bootstrap-compiler/Kotlin/kotlinc/bin"/>
            <arg line="-name 'kotlin*' ! -name '*.bat' -exec chmod a+x '{}' ;"/>
        </exec>

        <antcall target="override-version"/>

        <download-or-build-markdown-parser/>
    </target>

    <macrodef name="get_android_sdk">
        <attribute name="version.full"/>
        <attribute name="version.number"/>
        <attribute name="version.buildtools"/>
        <sequential>
            <condition property="android.os.tag" value="windows">
                <os family="windows"/>
            </condition>

            <condition property="android.os.tag" value="macosx">
                <os family="mac"/>
            </condition>

            <condition property="android.os.tag" value="linux">
                <and>
                    <os family="unix"/>
                    <not>
                        <os family="mac"/>
                    </not>
                </and>
            </condition>

            <delete dir="dependencies/androidSDK" failonerror="false"/>
            <get
                src="https://dl-ssl.google.com/android/repository/android-@{version.full}.zip"
                dest="dependencies/android_sdk.zip" usetimestamp="true"/>

            <unzip src="dependencies/android_sdk.zip" dest="dependencies/androidSDK/platforms/android-@{version.number}/">
                <cutdirsmapper dirs="1"/>
            </unzip>

            <get
                src="https://dl-ssl.google.com/android/repository/build-tools_r@{version.buildtools}-${android.os.tag}.zip"
                dest="dependencies/android_buildtools.zip" usetimestamp="true"/>

            <unzip src="dependencies/android_buildtools.zip" dest="dependencies/androidSDK/build-tools/@{version.buildtools}/">
                <cutdirsmapper dirs="1"/>
            </unzip>

            <condition property="android.need.chmod">
                <not>
                    <equals arg1="${android.os.tag}" arg2="windows"/>
                </not>
            </condition>

            <exec executable="chmod" if:set="android.need.chmod">
                <arg value="a+x"/>
                <arg path="dependencies/androidSDK/build-tools/@{version.buildtools}/aapt"/>
                <arg path="dependencies/androidSDK/build-tools/@{version.buildtools}/aidl"/>
                <arg path="dependencies/androidSDK/build-tools/@{version.buildtools}/dx"/>
                <arg path="dependencies/androidSDK/build-tools/@{version.buildtools}/zipalign"/>
            </exec>
        </sequential>
    </macrodef>

    <macrodef name="build-protobuf-java-lite">
        <sequential>
            <exec executable="dependencies/bootstrap-compiler/Kotlin/kotlinc/bin/${kotlinc.executable.path}" failonerror="true">
                <arg value="-script"/>
                <arg value="generators/infrastructure/build-protobuf-lite.kts"/>
                <arg value="${basedir}/ideaSDK/lib/protobuf-2.5.0.jar"/>
                <arg value="${basedir}/dependencies/protobuf-2.5.0-lite.jar"/>
            </exec>
        </sequential>
    </macrodef>

    <macrodef name="download-or-build-markdown-parser">
        <sequential>
            <download_teamcity_artifact
                teamcity.server.url="https://teamcity.jetbrains.com"
                build.locator.request="${markdown.locator}"
                artifact.path="markdown_jar/markdown.jar"
                dest="dependencies/markdown.jar"
                usetimestamp="true"
                build.number.pattern="\d+\s-\sKotlin\s[\w-+\.]+"
                />

            <!-- When ABI version changes, the second build should compile markdown-parser manually instead of using the old version -->

            <exec executable="dependencies/bootstrap-compiler/Kotlin/kotlinc/bin/${kotlinc.executable.path}" failonerror="false"
                  resultproperty="markdown.abi.incompatible">
                <arg value="-cp"/>
                <arg value="dependencies/bootstrap-compiler/Kotlin/kotlinc/lib/kotlin-compiler.jar"/>
                <arg value="-script"/>
                <arg value="generators/infrastructure/check-library-abi-version.kts"/>
                <arg value="${basedir}/dependencies/markdown.jar"/>
                <arg value="${basedir}/dependencies/bootstrap-compiler/Kotlin/kotlinc/lib/kotlin-runtime.jar"/>
            </exec>

            <local name="markdown.need.recompile"/>
            <condition property="markdown.need.recompile">
                <not>
                    <equals arg1="${markdown.abi.incompatible}" arg2="0"/>
                </not>
            </condition>

            <sequential if:set="markdown.need.recompile">
                <echo message="Recompiling intellij-markdown manually"/>
                <length file="dependencies/markdown.jar" property="old.markdown.size"/>
                <echo message="Size of the incompatible jar: ${old.markdown.size} bytes"/>
                <local name="markdown.dir" />
                <property name="markdown.dir" value="dependencies/intellij-markdown-forKotlin/" />

                <get src="https://github.com/valich/intellij-markdown/archive/forKotlin.zip"
                     dest="dependencies/download/markdown-sources.zip" usetimestamp="true"/>

                <delete dir="${markdown.dir}" failonerror="false"/>
                <unzip src="dependencies/download/markdown-sources.zip" dest="dependencies"/>
                <exec executable="dependencies/bootstrap-compiler/Kotlin/kotlinc/bin/${kotlinc.executable.path}" failonerror="true">
                    <arg value="${markdown.dir}/src"/>
                    <arg value="-d"/>
                    <arg value="${markdown.dir}/out"/>
                </exec>

                <javac srcdir="${markdown.dir}/src"
                       destdir="${markdown.dir}/out" includeantruntime="false">
                    <classpath>
                        <path location="dependencies/bootstrap-compiler/Kotlin/kotlinc/lib/kotlin-runtime.jar"/>
                    </classpath>
                </javac>

                <delete file="dependencies/markdown.jar" failonerror="false"/>
                <jar jarfile="dependencies/markdown.jar">
                    <fileset dir="${markdown.dir}/out" includes="**"/>
                </jar>

                <echo message="Compilation of intellij-markdown finished"/>
                <length file="dependencies/markdown.jar" property="new.markdown.size"/>
                <echo message="Size of the new jar: ${new.markdown.size} bytes"/>
            </sequential>
        </sequential>
    </macrodef>

    <macrodef name="get-asm-sources-and-rename-packages">
        <attribute name="asm.version"/>
        <sequential>
            <!-- Download ASM sources -->
            <get-maven-library prefix="org/ow2/asm" lib="asm-debug-all" version="@{asm.version}" bin="false"/>

            <!-- Rename packages in the sources -->
            <delete dir="dependencies/download/asm-src" failonerror="false"/>
            <unzip src="dependencies/download/asm-debug-all-@{asm.version}-sources.jar" dest="dependencies/download/asm-src">
                <patternset>
                    <include name="**/*"/>
                </patternset>
            </unzip>

            <replaceregexp match="org\.objectweb\.asm" replace="org.jetbrains.org.objectweb.asm" flags="g">
                <fileset dir="dependencies/download/asm-src/">
                    <include name="**/*.java"/>
                </fileset>
            </replaceregexp>

            <move file="dependencies/download/asm-src/org/objectweb/asm"
                  tofile="dependencies/download/asm-src/org/jetbrains/org/objectweb/asm"/>

            <zip destfile="dependencies/jetbrains-asm-all-@{asm.version}-src.zip" basedir="dependencies/download/asm-src"/>
        </sequential>
    </macrodef>

    <macrodef name="execute_update_with_idea_maven_artifacts">
        <attribute name="base.url"/>
        <attribute name="idea.maven.version"/>

        <sequential>
            <get src="@{base.url}/BUILD/@{idea.maven.version}/BUILD-@{idea.maven.version}.txt" dest="dependencies/version.txt"/>
            <loadfile property="execute.build.id" srcFile="dependencies/version.txt"/>

            <local name="idea.already.downloaded"/>
            <condition property="idea.already.downloaded">
                <equals arg1="${dependencies.info.prev.idea.build.id}" arg2="${execute.build.id}"/>
            </condition>

            <echo message="IDEA build id: ${execute.build.id}. Already downloaded." if:set="idea.already.downloaded"/>

            <sequential unless:set="idea.already.downloaded">
                <echo message="IDEA build id: ${execute.build.id}, previous build id: ${dependencies.info.prev.idea.build.id}"/>
                <download_and_update_idea idea.maven.version="@{idea.maven.version}" base.repository.url="@{base.url}"/>

                <propertyfile file="${dependencies.info.file}">
                    <entry key="idea.build.id" value="${execute.build.id}"/>
                </propertyfile>
            </sequential>
        </sequential>
    </macrodef>

    <macrodef name="download_teamcity_artifact">
        <attribute name="teamcity.server.url"/>
        <attribute name="build.locator.request"/>
        <attribute name="artifact.path"/>
        <attribute name="dest"/>
        <attribute name="usetimestamp"/>
        <attribute name="build.number.pattern" default="[\w-+\.]+"/>

        <sequential>
            <local name="artifact.build.id"/>

            <local name="build.request.url"/>
            <property name="build.request.url"
                      value="@{teamcity.server.url}/guestAuth/app/rest/builds/?locator=@{build.locator.request},count:1"/>

            <echo message="Requested URL ${build.request.url}"/>

            <loadresource property="artifact.build.id">
                <url url="${build.request.url}"/>
                <filterchain>
                    <tokenfilter>
                        <filetokenizer/>
                        <replaceregex pattern="^(.*)\sid=&quot;(\d+)&quot;(.*)$" replace="\2" flags="s"/>
                    </tokenfilter>
                </filterchain>
            </loadresource>

            <local name="processed.artifact.path"/>

            <local name="artifact.build.number"/>
            <loadresource property="artifact.build.number">
                <url url="${build.request.url}"/>
                <filterchain>
                    <tokenfilter>
                        <filetokenizer/>
                        <replaceregex pattern="^(.*)\snumber=&quot;(@{build.number.pattern})&quot;(.*)$" replace="\2" flags="s"/>
                    </tokenfilter>
                </filterchain>
            </loadresource>

            <loadresource property="processed.artifact.path">
                <string value="@{artifact.path}"/>
                <filterchain>
                    <replacestring from="{build.number}" to="${artifact.build.number}"/>
                </filterchain>
            </loadresource>

            <echo message="Build Number: ${artifact.build.number} Build Id: ${artifact.build.id}"/>

            <get
                src="@{teamcity.server.url}/guestAuth/app/rest/builds/id:${artifact.build.id}/artifacts/content/${processed.artifact.path}"
                dest="@{dest}" usetimestamp="@{usetimestamp}"/>
        </sequential>
    </macrodef>

    <macrodef name="configure_idea_sdk_dir">
        <attribute name="idea.dir"/>
        <attribute name="idea.sdk.fetch.needed"/>

        <attribute name="download.dir.intellij-core"/>
        <attribute name="download.dir.jps-standalone"/>

        <attribute name="download.file.archive.idea"/>

        <attribute name="download.file.archive.sources"/>
        <attribute name="download.file.archive.jps-build-test"/>

        <attribute name="core" default="@{idea.dir}/core"/>
        <attribute name="core-analysis" default="@{idea.dir}/core-analysis"/>
        <attribute name="jps" default="@{idea.dir}/jps"/>
        <attribute name="jps-test" default="@{jps}/test"/>
        <attribute name="sources" default="@{idea.dir}/sources"/>

        <sequential>
            <sequential if:true="@{idea.sdk.fetch.needed}">
                <delete dir="@{idea.dir}" failonerror="false">
                    <exclude name="config-idea/**"/>
                    <exclude name="system-idea/**"/>
                </delete>

                <unzip src="@{download.file.archive.idea}" dest="@{idea.dir}" />

                <sequential if:set="isMac">
                    <!-- Java can't manipulate permissions -->
                    <exec executable="chmod">
                        <arg value="a+x"/>
                        <arg path="@{idea.dir}/bin/mac/fsnotifier"/>
                        <arg path="@{idea.dir}/bin/inspect.sh"/>
                        <arg path="@{idea.dir}/bin/printenv.py"/>
                        <arg path="@{idea.dir}/bin/restarter"/>
                    </exec>
                </sequential>

                <sequential if:set="isLinux">
                    <!-- Java can't manipulate permissions -->
                    <exec executable="chmod">
                        <arg value="a+x"/>
                        <arg path="@{idea.dir}/bin/linux/fsnotifier"/>
                        <arg path="@{idea.dir}/bin/linux/fsnotifier64"/>
                        <arg path="@{idea.dir}/bin/inspect.sh"/>
                        <arg path="@{idea.dir}/bin/idea.sh"/>
                    </exec>
                </sequential>

                <!--
                     This one needs to be deleted because otherwise it gets onto the classpath
                     together with junit-4.10.jar and the classloading goes crazy that breaks
                     many nice features of IDEA including diffs in the test console.
                -->
                <delete file="@{idea.dir}/lib/junit.jar"/>

                <!--
                Plugin depends on newer runtime and reflect jar from our bootstrap compiler.
                Avoid depending on old runtime during build phase but attach original runtime when idea starts.
                -->
                <mkdir dir="@{idea.dir}/idea-kotlin-runtime"/>
                <!--<move file="@{idea.dir}/lib/kotlin-runtime.jar" todir="@{idea.dir}/idea-kotlin-runtime"/>-->
                <!--<move file="@{idea.dir}/lib/kotlin-reflect.jar" todir="@{idea.dir}/idea-kotlin-runtime"/>-->

                <delete dir="@{idea.dir}/plugins/Kotlin"/>

                <echo message="@{download.dir.intellij-core}/intellij-core-analysis.jar"/>

                <mkdir dir="@{core-analysis}"/>
                <copy file="@{download.dir.intellij-core}/intellij-core-analysis.jar"
                      tofile="@{core-analysis}/intellij-core-analysis.jar"
                      verbose="true"/>

                <mkdir dir="@{core}"/>
                <copy todir="@{core}" flatten="true" verbose="true">
                    <resources>
                        <file file="@{download.dir.intellij-core}/intellij-core.jar"/>
                        <file file="@{download.dir.intellij-core}/annotations.jar"/>
                        <file file="@{download.dir.intellij-core}/guava-17.0.jar"/>
                        <file file="@{download.dir.intellij-core}/picocontainer.jar"/>
                        <file file="@{download.dir.intellij-core}/trove4j.jar"/>

                        <file file="@{idea.dir}/lib/jdom.jar"/>
                        <file file="@{idea.dir}/lib/jna.jar"/>
                        <file file="@{idea.dir}/lib/log4j.jar"/>
                        <file file="@{idea.dir}/lib/xstream-1.4.3.jar"/>
                        <file file="@{idea.dir}/lib/xpp3-1.1.4-min.jar"/>
                        <file file="@{idea.dir}/lib/jsr166e.jar"/>
                        <file file="@{idea.dir}/lib/asm-all.jar"/>
                        <file file="@{idea.dir}/lib/snappy-in-java-0.3.1.jar"/>

                        <!-- TODO temporary workaround since util-rt is not packaged into intellij-core.jar -->
                        <file file="@{idea.dir}/lib/util.jar"/>
                    </resources>
                </copy>

                <mkdir dir="@{jps}"/>
                <copy todir="@{jps}" flatten="true" verbose="true">
                    <resources>
                        <file file="@{download.dir.jps-standalone}/groovy-jps-plugin.jar"/>
                        <file file="@{download.dir.jps-standalone}/groovy_rt.jar"/>
                        <file file="@{download.dir.jps-standalone}/jdom.jar"/>
                        <file file="@{download.dir.jps-standalone}/jgoodies-forms.jar"/>
                        <file file="@{download.dir.jps-standalone}/jna.jar"/>
                        <file file="@{download.dir.jps-standalone}/jps-builders.jar"/>
                        <file file="@{download.dir.jps-standalone}/jps-model.jar"/>
                        <file file="@{download.dir.jps-standalone}/log4j.jar"/>
                        <file file="@{download.dir.jps-standalone}/nanoxml-2.2.3.jar"/>
                        <file file="@{download.dir.jps-standalone}/protobuf-2.5.0.jar"/>
                        <file file="@{download.dir.jps-standalone}/trove4j.jar"/>
                        <file file="@{download.dir.jps-standalone}/ui-designer-jps-plugin.jar"/>
                        <file file="@{download.dir.jps-standalone}/util.jar"/>
                    </resources>
                </copy>

                <mkdir dir="@{jps-test}"/>
                <copy file="@{download.file.archive.jps-build-test}" tofile="@{jps-test}/jps-build-test.jar"/>

                <mkdir dir="@{sources}"/>
                <copy file="@{download.file.archive.sources}" tofile="@{sources}/sources.jar" overwrite="true"/>
            </sequential>

            <build-protobuf-java-lite/>
        </sequential>
    </macrodef>

    <macrodef name="download_and_update_idea">
        <attribute name="idea.maven.version"/>
        <attribute name="base.repository.url"/>

        <attribute name="download.dir" default="dependencies/idea"/>

        <sequential>
            <delete dir="@{download.dir}"/>
            <mkdir dir="@{download.dir}"/>

            <get src="@{base.repository.url}/ideaIC/@{idea.maven.version}/ideaIC-@{idea.maven.version}-sources.jar"
                 dest="@{download.dir}/ideaIC-@{idea.maven.version}-sources.jar" usetimestamp="true"/>

            <get src="@{base.repository.url}/ideaIC/@{idea.maven.version}/ideaIC-@{idea.maven.version}.zip"
                 dest="@{download.dir}/ideaIC-@{idea.maven.version}.zip" usetimestamp="true"/>

            <download_and_unzip
                dir="@{download.dir}/intellij-core-@{idea.maven.version}"
                url="@{base.repository.url}/intellij-core/@{idea.maven.version}/intellij-core-@{idea.maven.version}.zip"
                usetimestamp="true"/>

            <!--<get src="@{base.repository.url}/jps-build-test/@{idea.maven.version}/jps-build-test-@{idea.maven.version}.jar"-->
                 <!--dest="@{download.dir}/jps-build-test-@{idea.maven.version}.jar" usetimestamp="true"/>-->
            <!-- Temporary get jps test artifact built with a newer Kotlin -->
            <get src="https://www.jetbrains.com/intellij-repository/releases/com/jetbrains/intellij/idea/jps-build-test/143.249.6/jps-build-test-143.249.6.jar"
                 dest="@{download.dir}/jps-build-test-@{idea.maven.version}.jar" usetimestamp="true"/>

            <download_and_unzip
                dir="@{download.dir}/jps-standalone-@{idea.maven.version}"
                url="@{base.repository.url}/jps-standalone/@{idea.maven.version}/jps-standalone-@{idea.maven.version}.zip"
                usetimestamp="true"/>

            <configure_idea_sdk_dir
                idea.dir="${idea.dir}"
                idea.sdk.fetch.needed="${idea.sdk.fetch.needed}"

                download.dir.intellij-core="@{download.dir}/intellij-core-@{idea.maven.version}"
                download.dir.jps-standalone="@{download.dir}/jps-standalone-@{idea.maven.version}"
                download.file.archive.idea="@{download.dir}/ideaIC-@{idea.maven.version}.zip"
                download.file.archive.sources="@{download.dir}/ideaIC-@{idea.maven.version}-sources.jar"
                download.file.archive.jps-build-test="@{download.dir}/jps-build-test-@{idea.maven.version}.jar"/>
        </sequential>
    </macrodef>

    <macrodef name="download_and_unzip">
        <attribute name="url"/>
        <attribute name="dir"/>
        <attribute name="usetimestamp"/>

        <sequential>
            <get src="@{url}" dest="@{dir}.zip" usetimestamp="@{usetimestamp}"/>

            <local name="need.unpack"/>
            <condition property="need.unpack">
                <not>
                    <available file="@{dir}" type="dir"/>
                </not>
            </condition>

            <unzip src="@{dir}.zip" dest="@{dir}" if:set="need.unpack"/>
            <echo message="Folder exist - so not unpacked @{dir}" unless:set="need.unpack"/>
        </sequential>
    </macrodef>

    <!--
    Currently we use empty annotations.
    Future options are:
      - Drop the target when will be sure that custom annotations are unneeded
      - Fill the target with downloading correct annotations
    -->
    <target name="fetch-annotations"/>

    <target name="get_android_studio">
        <condition property="android.os.tag" value="windows">
            <os family="windows"/>
        </condition>

        <condition property="android.os.tag" value="mac">
            <os family="mac"/>
        </condition>

        <condition property="android.os.tag" value="linux">
            <and>
                <os family="unix"/>
                <not>
                    <os family="mac"/>
                </not>
            </and>
        </condition>

        <local name="have.android.version"/>
        <condition property="have.android.version">
            <and>
                <isset property="android.version"/>
                <isset property="android.build.version"/>
            </and>
        </condition>

        <sequential unless:set="have.android.version">
            <loadresource property="android.version">
                <url url="http://tools.android.com/download/studio/canary/latest"/>
                <filterchain>
                    <tokenfilter>
                        <filetokenizer/>
                        <replaceregex
                            pattern="^(.*)https?://dl\.google\.com/dl/android/studio/ide-zips/([\d\.]+)/android-studio-ide(.*)$"
                            replace="\2" flags="s"/>
                    </tokenfilter>
                </filterchain>
            </loadresource>
            <loadresource property="android.build.version">
                <url url="http://tools.android.com/download/studio/canary/latest"/>
                <filterchain>
                    <tokenfilter>
                        <filetokenizer/>
                        <replaceregex
                            pattern="^(.*)https?://dl\.google\.com/dl/android/studio/ide-zips/[\d\.]+/android-studio-ide-([\d\.]+)-(.*)$"
                            replace="\2" flags="s"/>
                    </tokenfilter>
                </filterchain>
            </loadresource>
        </sequential>

        <echo message="Download android studio: ${android.version} ${android.build.version}"/>

        <property name="android.file.name" value="android-studio-ide-${android.build.version}-${android.os.tag}.zip"/>
        <property name="android.studio.url"
                  value="http://dl.google.com/dl/android/studio/ide-zips/${android.version}/${android.file.name}"/>
        <property name="android.destination.dir" value="android-studio/sdk"/>

        <mkdir dir="dependencies/download"/>

        <get src="${android.studio.url}" dest="dependencies/download" usetimestamp="true"/>

        <delete dir="${android.destination.dir}" failonerror="false" includeemptydirs="true">
            <exclude name="config/**"/>
            <exclude name="system/**"/>
        </delete>

        <unzip src="dependencies/download/${android.file.name}" dest="${android.destination.dir}">
            <cutdirsmapper dirs="1"/>
        </unzip>

        <local name="android.studio.mac"/>
        <condition property="android.studio.mac">
            <matches pattern=".+mac\.zip" string="${android.file.name}"/>
        </condition>

        <local name="android.studio.linux"/>
        <condition property="android.studio.linux">
            <matches pattern=".+linux\.zip" string="${android.file.name}"/>
        </condition>

        <exec executable="chmod" if:set="android.studio.mac">
            <arg value="a+x"/>
            <arg path="${android.destination.dir}/bin/fsnotifier"/>
            <arg path="${android.destination.dir}/bin/inspect.sh"/>
            <arg path="${android.destination.dir}/bin/printenv.py"/>
            <arg path="${android.destination.dir}/bin/update_studio.sh"/>
        </exec>

        <exec executable="chmod" if:set="android.studio.linux">
            <arg value="a+x"/>
            <arg path="${android.destination.dir}/bin/fsnotifier"/>
            <arg path="${android.destination.dir}/bin/fsnotifier64"/>
            <arg path="${android.destination.dir}/bin/inspect.sh"/>
            <arg path="${android.destination.dir}/bin/studio.sh"/>
            <arg path="${android.destination.dir}/bin/update_studio.sh"/>
        </exec>
    </target>

    <target name="override-version">
        <condition property="need.version.override">
            <and>
                <isset property="override.version.url"/>
                <equals arg1="${kotlin.bootstrap.branch}" arg2="${teamcity.build.branch}"/>
                <not>
                    <isset property="override.version.disabled"/>
                </not>
                <not>
                    <istrue value="${bootstrap.build.no.tests}"/>
                </not>
            </and>
        </condition>

        <sequential if:set="need.version.override">
            <local name="override.version.build.number"/>
            <loadresource property="override.version.build.number">
                <url url="${override.version.url}"/>
                <filterchain>
                    <tokenfilter>
                        <filetokenizer/>
                        <replaceregex pattern="^(.*)\snumber=&quot;([\w-+\.]+)&quot;(.*)$" replace="\2" flags="s"/>
                    </tokenfilter>
                </filterchain>
            </loadresource>

            <echo message="URL: ${override.version.url} Version: ${override.version.build.number}"/>

            <exec executable="dependencies/bootstrap-compiler/Kotlin/kotlinc/bin/${kotlinc.executable.path}" failonerror="false">
                <arg value="-cp"/>
                <arg value="dependencies/bootstrap-compiler/Kotlin/kotlinc/lib/kotlin-compiler.jar"/>
                <arg value="-script"/>
                <arg value="generators/infrastructure/increment-version.kts"/>
                <arg value="${override.version.build.number}"/>
                <arg value="${basedir}/dependencies/updated-version.txt"/>
            </exec>

            <loadfile property="updated.version.number" srcFile="${basedir}/dependencies/updated-version.txt"/>

            <echo message="##teamcity[buildNumber '${updated.version.number}']"/>
        </sequential>
    </target>
</project><|MERGE_RESOLUTION|>--- conflicted
+++ resolved
@@ -4,15 +4,9 @@
     <property name="automerge_dummy" value="This property is used to trick git merge. Do not delete empty lines around."/>
     <property name="ideaVersion" value="143.1015.7"/>
 
-<<<<<<< HEAD
     -->
-    <property name="kotlin.bootstrap.branch" value="beta4"/>
-    <property name="kotlin.bootstrap.branch.locator" value=",branch:beta4"/>
-=======
-
     <property name="kotlin.bootstrap.branch" value="beta5"/>
     <property name="kotlin.bootstrap.branch.locator" value=",branch:beta5"/>
->>>>>>> 7ffda5d9
     <property name="kotlin.bootstrap.locator" value="buildType:bt345,tag:pre_release,status:SUCCESS${kotlin.bootstrap.branch.locator}"/>
     <property name="kotlin.bootstrap.locator.force" value="true"/>
 
